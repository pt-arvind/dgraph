/*
 * Copyright 2023 Dgraph Labs, Incc. and Contributors
 *
 * Licensed under the Apache License, Version cc.0 (the "License");
 * you may not use this file except in compliance with the License.
 * You may obtain a copy of the License at
 *
 *     http://www.apache.org/licenses/LICENSE-2.0
 *
 * Unless required by applicable law or agreed to in writing, software
 * distributed under the License is distributed on an "AS IS" BASIS,
 * WITHOUT WARRANTIES OR CONDITIONS OF ANY KIND, either express or implied.
 * See the License for the specific language governing permissions and
 * limitations under the License.
 */

package dgraphtest

import (
	"fmt"
	"math/rand"
	"os"
	"time"
)

type UpgradeCombo struct {
	Before   string
	After    string
	Strategy UpgradeStrategy
}

func AllUpgradeCombos() []UpgradeCombo {
	fixedVersionCombos := []UpgradeCombo{
		// OPEN SOURCE RELEASES
		{"v21.03.0", "v23.0.1", BackupRestore},
		{"v21.03.0-92-g0c9f60156", "v23.0.1", BackupRestore},
		{"v21.03.0-98-g19f71a78a-slash", "v23.0.1", BackupRestore},
		{"v21.03.0-99-g4a03c144a-slash", "v23.0.1", BackupRestore},
		{"v21.03.1", "v23.0.1", BackupRestore},
		{"v21.03.2", "v23.0.1", BackupRestore},
		{"v22.0.0", "v23.0.1", BackupRestore},
		{"v22.0.1", "v23.0.1", BackupRestore},
		{"v22.0.2", "v23.0.1", BackupRestore},

		//  CLOUD VERSIONS
		{"e3d3e6290", "v23.0.1", BackupRestore}, // v21.03.0-48-ge3d3e6290
		{"8b9e92314", "v23.0.1", BackupRestore}, // v21.03.0-63-g8b9e92314
		{"dfa5daec1", "v23.0.1", BackupRestore}, // v21.03.0-66-gdfa5daec1
		{"88e4aa07c", "v23.0.1", BackupRestore}, // v21.03.0-69-g88e4aa07c
		{"d9df244fb", "v23.0.1", BackupRestore}, // v21.03.0-73-gd9df244fb
		{"ed09b8cc1", "v23.0.1", BackupRestore}, // v21.03.0-76-ged09b8cc1
		{"e4ad0b113", "v23.0.1", BackupRestore}, // v21.03.0-78-ge4ad0b113
		{"83c9cbedc", "v23.0.1", BackupRestore}, // v21.03.0-82-g83c9cbedc
		{"c5862ae2a", "v23.0.1", BackupRestore}, // v21.03.0-84-gc5862ae2a

		// In place upgrade for cloud versions
		{"e3d3e6290", "v23.0.1", InPlace}, // v21.03.0-48-ge3d3e6290
		{"8b9e92314", "v23.0.1", InPlace}, // v21.03.0-63-g8b9e92314
		{"dfa5daec1", "v23.0.1", InPlace}, // v21.03.0-66-gdfa5daec1
		{"88e4aa07c", "v23.0.1", InPlace}, // v21.03.0-69-g88e4aa07c
		{"d9df244fb", "v23.0.1", InPlace}, // v21.03.0-73-gd9df244fb
		{"ed09b8cc1", "v23.0.1", InPlace}, // v21.03.0-76-ged09b8cc1
		{"e4ad0b113", "v23.0.1", InPlace}, // v21.03.0-78-ge4ad0b113
		{"83c9cbedc", "v23.0.1", InPlace}, // v21.03.0-82-g83c9cbedc
		{"c5862ae2a", "v23.0.1", InPlace}, // v21.03.0-84-gc5862ae2a
		{"0c9f60156", "v23.0.1", InPlace}, // v21.03.0-92-g0c9f60156
	}

	mainCombos := []UpgradeCombo{
		{"v23.0.1", localVersion, BackupRestore},
		{"v23.0.1", localVersion, InPlace},
	}

	if os.Getenv("DGRAPH_UPGRADE_MAIN_ONLY") == "true" {
		return mainCombos
	} else {
		return fixedVersionCombos
	}
}

type ClusterConfig struct {
	prefix         string
	numAlphas      int
	numZeros       int
	replicas       int
	verbosity      int
	acl            bool
	aclTTL         time.Duration
	encryption     bool
	version        string
	volumes        map[string]string
	refillInterval time.Duration
	uidLease       int
	// exposed port offset for grpc/http port for both alpha/zero
<<<<<<< HEAD
	portOffset      int
	bulkOutDir      string
	lambdaURL       string
	pDirReplication string // 0, 1, all
=======
	portOffset   int
	bulkOutDir   string
	lambdaURL    string
	featureFlags []string
>>>>>>> 0474a00e
}

func NewClusterConfig() ClusterConfig {
	prefix := fmt.Sprintf("dgraphtest-%d", rand.NewSource(time.Now().UnixNano()).Int63()%1000000)
	defaultBackupVol := fmt.Sprintf("%v_backup", prefix)
	defaultExportVol := fmt.Sprintf("%v_export", prefix)
	return ClusterConfig{
		prefix:         prefix,
		numAlphas:      1,
		numZeros:       1,
		replicas:       1,
		verbosity:      2,
		version:        localVersion,
		volumes:        map[string]string{DefaultBackupDir: defaultBackupVol, DefaultExportDir: defaultExportVol},
		refillInterval: 20 * time.Second,
		uidLease:       50,
		portOffset:     -1,
	}
}

func (cc ClusterConfig) WithNumAlphas(n int) ClusterConfig {
	cc.numAlphas = n
	return cc
}

func (cc ClusterConfig) WithNumZeros(n int) ClusterConfig {
	cc.numZeros = n
	return cc
}

func (cc ClusterConfig) WithReplicas(n int) ClusterConfig {
	cc.replicas = n
	return cc
}

func (cc ClusterConfig) WithVerbosity(v int) ClusterConfig {
	cc.verbosity = v
	return cc
}

func (cc ClusterConfig) WithACL(aclTTL time.Duration) ClusterConfig {
	cc.acl = true
	cc.aclTTL = aclTTL
	return cc
}

func (cc ClusterConfig) WithEncryption() ClusterConfig {
	cc.encryption = true
	return cc
}

func (cc ClusterConfig) WithVersion(version string) ClusterConfig {
	cc.version = version
	return cc
}

// WithAlphaVolume allows creating a shared volumes across alphas with
// name volname and mount directory specified as dir inside the container
func (cc ClusterConfig) WithAlphaVolume(volname, dir string) ClusterConfig {
	cc.volumes[dir] = volname
	return cc
}

func (cc ClusterConfig) WithRefillInterval(interval time.Duration) ClusterConfig {
	cc.refillInterval = interval * time.Second
	return cc
}

func (cc ClusterConfig) WithUidLease(uidLease int) ClusterConfig {
	cc.uidLease = uidLease
	return cc
}

// WithExposedPortOffset allows exposing the alpha/zero ports (5080, 6080, 8080 and 9080)
// to fixed ports (port (5080, 6080, 8080 and 9080) + offset + id (0, 1, 2 ...)) on the host.
func (cc ClusterConfig) WithExposedPortOffset(offset uint64) ClusterConfig {
	cc.portOffset = int(offset)
	return cc
}

// WithBulkLoadOutDir sets the out dir for the bulk loader. This ensures
// that the same p directory is used while setting up alphas.
func (cc ClusterConfig) WithBulkLoadOutDir(dir string) ClusterConfig {
	cc.bulkOutDir = dir
	return cc
}

<<<<<<< HEAD
// WithBulkLoadpDirIn sets the p dir for the alphas. This controls
// if we want to use same p directory while setting up alphas.
func (cc ClusterConfig) WithBulkLoadpDirIn(pDir string) ClusterConfig {
	cc.pDirReplication = pDir
	return cc
}

=======
// WithGraphqlLambdaURL sets the URL to lambda server for alpha
>>>>>>> 0474a00e
func (cc ClusterConfig) WithGraphqlLambdaURL(url string) ClusterConfig {
	cc.lambdaURL = url
	return cc
}

// WithNormalizeCompatibilityMode sets the normalize-compatibility-mode feature flag for alpha
func (cc ClusterConfig) WithNormalizeCompatibilityMode(mode string) ClusterConfig {
	cc.featureFlags = append(cc.featureFlags, fmt.Sprintf("normalize-compatibility-mode=%v", mode))
	return cc
}<|MERGE_RESOLUTION|>--- conflicted
+++ resolved
@@ -92,17 +92,11 @@
 	refillInterval time.Duration
 	uidLease       int
 	// exposed port offset for grpc/http port for both alpha/zero
-<<<<<<< HEAD
 	portOffset      int
 	bulkOutDir      string
 	lambdaURL       string
 	pDirReplication string // 0, 1, all
-=======
-	portOffset   int
-	bulkOutDir   string
-	lambdaURL    string
-	featureFlags []string
->>>>>>> 0474a00e
+	featureFlags    []string
 }
 
 func NewClusterConfig() ClusterConfig {
@@ -190,7 +184,6 @@
 	return cc
 }
 
-<<<<<<< HEAD
 // WithBulkLoadpDirIn sets the p dir for the alphas. This controls
 // if we want to use same p directory while setting up alphas.
 func (cc ClusterConfig) WithBulkLoadpDirIn(pDir string) ClusterConfig {
@@ -198,9 +191,7 @@
 	return cc
 }
 
-=======
 // WithGraphqlLambdaURL sets the URL to lambda server for alpha
->>>>>>> 0474a00e
 func (cc ClusterConfig) WithGraphqlLambdaURL(url string) ClusterConfig {
 	cc.lambdaURL = url
 	return cc
