/*
 * Copyright 2016-2020 Dgraph Labs, Inc. and Contributors
 *
 * Licensed under the Apache License, Version 2.0 (the "License");
 * you may not use this file except in compliance with the License.
 * You may obtain a copy of the License at
 *
 *     http://www.apache.org/licenses/LICENSE-2.0
 *
 * Unless required by applicable law or agreed to in writing, software
 * distributed under the License is distributed on an "AS IS" BASIS,
 * WITHOUT WARRANTIES OR CONDITIONS OF ANY KIND, either express or implied.
 * See the License for the specific language governing permissions and
 * limitations under the License.
 */

// Package worker contains code for pb.worker communication to perform
// queries and mutations.
package worker

import (
	"context"
	"sync"
	"sync/atomic"

	"github.com/dgraph-io/badger/v2/y"
	"github.com/dgraph-io/dgraph/posting"
	"github.com/dgraph-io/dgraph/protos/pb"
	"github.com/dgraph-io/ristretto/z"
	"github.com/golang/glog"
)

type subMutation struct {
	edges   []*pb.DirectedEdge
	ctx     context.Context
	startTs uint64
	index   uint64
}

type executor struct {
	pendingSize int64

	sync.RWMutex
<<<<<<< HEAD
	predChan map[string]chan *subMutation
	closer   *y.Closer
	applied  *y.WaterMark
}

func newExecutor(applied *y.WaterMark) *executor {
	ex := &executor{
		predChan: make(map[string]chan *subMutation),
		closer:   y.NewCloser(0),
		applied:  applied,
=======
	workerChan []chan *subMutation
	closer     *y.Closer
}

func newExecutor() *executor {
	e := &executor{
		workerChan: make([]chan *subMutation, 32), /* TODO: no of chans can be made configurable */
		closer:     y.NewCloser(0),
>>>>>>> 247efbb1
	}

	for i := 0; i < len(e.workerChan); i++ {
		e.workerChan[i] = make(chan *subMutation, 1000)
		e.closer.AddRunning(1)
		go e.processWorkerCh(e.workerChan[i])
	}
	go e.shutdown()
	return e
}

func (e *executor) processWorkerCh(ch chan *subMutation) {
	defer e.closer.Done()

	writer := posting.NewTxnWriter(pstore)
	for payload := range ch {
		var esize int64
		ptxn := posting.NewTxn(payload.startTs)
		for _, edge := range payload.edges {
			esize += int64(edge.Size())
			for {
				err := runMutation(payload.ctx, edge, ptxn)
				if err == nil {
					break
				} else if err != posting.ErrRetry {
					glog.Errorf("Error while mutating: %v", err)
					break
				}
			}
		}
		ptxn.Update()
		if err := ptxn.CommitToDisk(writer, payload.startTs); err != nil {
			glog.Errorf("Error while commiting to disk: %v", err)
		}
		// TODO(Animesh): We might not need this wait.
		if err := writer.Wait(); err != nil {
			glog.Errorf("Error while waiting for writes: %v", err)
		}

		e.applied.Done(payload.index)
		atomic.AddInt64(&e.pendingSize, -esize)
	}
}

func (e *executor) shutdown() {
	<-e.closer.HasBeenClosed()
	e.Lock()
	defer e.Unlock()
	for _, ch := range e.workerChan {
		close(ch)
	}
}

// channelID obtains the channel for the given edge.
func (e *executor) channelID(edge *pb.DirectedEdge) int {
	cid := (z.MemHashString(edge.Attr) ^ edge.Entity) % uint64(len(e.workerChan))
	return int(cid)
}

const (
	maxPendingEdgesSize int64 = 64 << 20
	executorAddEdges          = "executor.addEdges"
)

func (e *executor) addEdges(ctx context.Context, proposal *pb.Proposal) {
	rampMeter(&e.pendingSize, maxPendingEdgesSize, executorAddEdges)

<<<<<<< HEAD
	index := proposal.Index
	startTs := proposal.Mutations.StartTs
	edges := proposal.Mutations.Edges

	payloadMap := make(map[string]*subMutation)
=======
	payloadMap := make(map[int]*subMutation)
>>>>>>> 247efbb1
	var esize int64
	for _, edge := range edges {
		cid := e.channelID(edge)
		payload, ok := payloadMap[cid]
		if !ok {
			payloadMap[cid] = &subMutation{
				ctx:     ctx,
				startTs: startTs,
				index:   index,
			}
			payload = payloadMap[cid]
		}
		payload.edges = append(payload.edges, edge)
		esize += int64(edge.Size())
	}

	// RLock() in case the channel gets closed from underneath us.
	e.RLock()
	defer e.RUnlock()
	select {
	case <-e.closer.HasBeenClosed():
		return
	default:
<<<<<<< HEAD
		// Closer is not closed. And we have the Lock, so sending on channel should be safe.
		for attr, payload := range payloadMap {
			e.applied.Begin(index)
			e.getChannelUnderLock(attr) <- payload
=======
		// Closer is not closed. And we have the RLock, so sending on channel should be safe.
		for cid, payload := range payloadMap {
			e.workerChan[cid] <- payload
>>>>>>> 247efbb1
		}
	}

	atomic.AddInt64(&e.pendingSize, esize)
}<|MERGE_RESOLUTION|>--- conflicted
+++ resolved
@@ -41,27 +41,16 @@
 	pendingSize int64
 
 	sync.RWMutex
-<<<<<<< HEAD
-	predChan map[string]chan *subMutation
-	closer   *y.Closer
-	applied  *y.WaterMark
+	workerChan []chan *subMutation
+	closer     *y.Closer
+	applied    *y.WaterMark
 }
 
 func newExecutor(applied *y.WaterMark) *executor {
-	ex := &executor{
-		predChan: make(map[string]chan *subMutation),
-		closer:   y.NewCloser(0),
-		applied:  applied,
-=======
-	workerChan []chan *subMutation
-	closer     *y.Closer
-}
-
-func newExecutor() *executor {
 	e := &executor{
 		workerChan: make([]chan *subMutation, 32), /* TODO: no of chans can be made configurable */
 		closer:     y.NewCloser(0),
->>>>>>> 247efbb1
+		applied:    applied,
 	}
 
 	for i := 0; i < len(e.workerChan); i++ {
@@ -129,15 +118,11 @@
 func (e *executor) addEdges(ctx context.Context, proposal *pb.Proposal) {
 	rampMeter(&e.pendingSize, maxPendingEdgesSize, executorAddEdges)
 
-<<<<<<< HEAD
 	index := proposal.Index
 	startTs := proposal.Mutations.StartTs
 	edges := proposal.Mutations.Edges
 
-	payloadMap := make(map[string]*subMutation)
-=======
 	payloadMap := make(map[int]*subMutation)
->>>>>>> 247efbb1
 	var esize int64
 	for _, edge := range edges {
 		cid := e.channelID(edge)
@@ -161,16 +146,10 @@
 	case <-e.closer.HasBeenClosed():
 		return
 	default:
-<<<<<<< HEAD
-		// Closer is not closed. And we have the Lock, so sending on channel should be safe.
-		for attr, payload := range payloadMap {
-			e.applied.Begin(index)
-			e.getChannelUnderLock(attr) <- payload
-=======
 		// Closer is not closed. And we have the RLock, so sending on channel should be safe.
 		for cid, payload := range payloadMap {
+			e.applied.Begin(index)
 			e.workerChan[cid] <- payload
->>>>>>> 247efbb1
 		}
 	}
 
