--- conflicted
+++ resolved
@@ -1415,12 +1415,8 @@
 	// by the handleHasFunction for e.g. for a `has(name)` query.
 	for _, uid := range uids.Uids {
 		vals, err := qs.getValsForUID(attr, lang, uid, arg.q.ReadTs)
-<<<<<<< HEAD
-		if err == posting.ErrNoValue {
-=======
 		switch {
 		case err == posting.ErrNoValue:
->>>>>>> 9415484f
 			continue
 		case err != nil:
 			return err
@@ -2124,10 +2120,7 @@
 		return err
 	}
 
-<<<<<<< HEAD
-=======
 loop:
->>>>>>> 9415484f
 	// This function could be switched to the stream.Lists framework, but after the change to use
 	// BitCompletePosting, the speed here is already pretty fast. The slowdown for @lang predicates
 	// occurs in filterStringFunction (like has(name) queries).
@@ -2154,17 +2147,11 @@
 		}
 		if item.UserMeta()&posting.BitCompletePosting > 0 {
 			// This bit would only be set if there are valid uids in UidPack.
-<<<<<<< HEAD
-			if err := checkInclusion(pk.Uid); err == posting.ErrNoValue {
-				continue
-			} else if err != nil {
-=======
 			err := checkInclusion(pk.Uid)
 			switch {
 			case err == posting.ErrNoValue:
 				continue
 			case err != nil:
->>>>>>> 9415484f
 				return err
 			}
 			result.Uids = append(result.Uids, pk.Uid)
@@ -2185,19 +2172,12 @@
 		switch {
 		case err != nil:
 			return err
-<<<<<<< HEAD
-		} else if !empty {
-			if err := checkInclusion(pk.Uid); err == posting.ErrNoValue {
-				continue
-			} else if err != nil {
-=======
 		case !empty:
 			err := checkInclusion(pk.Uid)
 			switch {
 			case err == posting.ErrNoValue:
 				continue
 			case err != nil:
->>>>>>> 9415484f
 				return err
 			}
 			result.Uids = append(result.Uids, pk.Uid)
